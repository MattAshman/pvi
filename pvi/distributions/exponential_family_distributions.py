--- conflicted
+++ resolved
@@ -352,44 +352,26 @@
         raise NotImplementedError
 
     def _std_from_unc(self, unc_params):
-<<<<<<< HEAD
-        log_concentration = unc_params["log_concentration"]
-        log_rate = unc_params["log_rate"]
-
-        concetration = log_concentration.exp()
-        rate = log_rate.exp()
-=======
         log_alpha = unc_params["log_alpha"]
         log_beta = unc_params["log_beta"]
 
-        concetration = log_alpha.exp()
+        concentration = log_alpha.exp()
         rate = 1 / log_beta.exp()
->>>>>>> b25c2a70
-
-        std = {
-            "concentration": concetration,
+
+        std = {
+            "concentration": concentration,
             "rate": rate
         }
 
         return std
 
     def _unc_from_std(self, std_params):
-<<<<<<< HEAD
-        concentration = std_params["concentration"]
-        rate = std_params["rate"]
-
-        unc = {
-            "log_concentration": concentration.log(),
-            "log_rate": rate.log()
-=======
-
         concentration = std_params["concentration"].detach()
         rate = std_params["rate"].detach()
 
         unc = {
             "log_alpha": torch.nn.Parameter(concentration.log()),
             "log_beta": torch.nn.Parameter((1 / rate).log())
->>>>>>> b25c2a70
         }
 
         return unc
@@ -400,11 +382,7 @@
         rate = std_params["rate"]
 
         np1 = concentration - 1
-<<<<<<< HEAD
-        np2 = -rate
-=======
         np2 = - 1 / rate
->>>>>>> b25c2a70
 
         nat = {
             "np1": np1,
@@ -419,11 +397,7 @@
         np2 = nat_params["np2"]
 
         concentration = np1 + 1
-<<<<<<< HEAD
-        rate = -np2
-=======
         rate = -1 / np2
->>>>>>> b25c2a70
 
         std = {
             "concentration": concentration,
