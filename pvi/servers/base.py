import logging
import torch

from abc import ABC, abstractmethod
from collections import defaultdict

logger = logging.getLogger(__name__)


class Server(ABC):
    """
    An abstract class for the server.
    """
    def __init__(self, model, q, clients, config=None):

        if config is None:
            config = {}

        self._config = self.get_default_config()
        self.config = config

        # Shared probabilistic model.
        self.model = model

        # Global posterior q(θ).
        self.q = q

        # Clients.
        self.clients = clients

        # Internal iteration counter.
        self.iterations = 0

        # Internal communication counter.
        self.communications = 0

        self.log = defaultdict(list)

    @property
    def config(self):
        return self._config

    @config.setter
    def config(self, config):
        self._config = {**self._config, **config}

    def get_default_config(self):
        return {
            "train_model": False,
            "model_update_freq": 1,
            "hyper_optimiser": "SGD",
            "hyper_optimiser_params": {"lr": 1},
            "hyper_updates": 1,
        }

    @abstractmethod
    def tick(self):
        """
        Defines what the server should do on each update round. Could be a
        synchronous update, asynchronous update etc.
        """
        pass

    @abstractmethod
    def should_stop(self):
        """
        Defines when the server should stop running.
        """
        pass

    def update_hyperparameters(self):
        """
        Updates the model hyperparameters according to
        dF / dε = (μ_q - μ_0)^T dη_0 / dε + Σ_m dF_m / dε.
        """
        # TODO: currently performs single optimisation step. Perform more?

        # Zero gradients as accumulated during client optimisation.
        for param in self.model.parameters():
            if param.grad is not None:
                if param.grad.grad_fn is not None:
                    param.grad.detach_()
                else:
                    param.grad.requires_grad_(False)

                param.grad.zero_()

        # Ensure clients have same model as server and get E[log p(y | x, θ)].
        vfe = 0
        for client in self.clients:
            vfe += self.model.expected_log_likelihood(
                client.data, self.q, client.config["num_elbo_samples"]).sum()

        if hasattr(self.model, "prior"):
            # Compute prior using model's current hyperparameters.
            p_old = self.model.prior(q=self.q)
            mq = {k: v.detach() for k, v in self.q.mean_params.items()}
            mp = {k: v.detach() for k, v in p_old.mean_params.items()}

            vfe += sum([(mq[k] - mp[k]).flatten().dot(v.flatten())
                        for k, v in zip(mq.keys(), p_old.nat_params.values())])
        else:
            p_old = None

        # Make VFE per data-points. Improves stability.
        vfe /= sum([len(client.data["x"]) for client in self.clients])

        # Compute gradients.
        vfe.backward()

        # Update model parameters, and pass to clients.
        for param in self.model.parameters():
            param.data += (
                self.config["hyper_optimiser_params"]["lr"] * param.grad)

        for client in self.clients:
            client.model = self.model

        # Update prior term in maintained q.
        if p_old is not None:
            # Compute prior using model's current hyperparameters.
            p_new = self.model.prior(q=self.q)
            q_new_nps = {k: (v - p_old.nat_params[k].detach()
                             + p_new.nat_params[k].detach())
                         for k, v in self.q.nat_params.items()}

            self.q = self.q.create_new(nat_params=q_new_nps,
                                       is_trainable=False)

        parameters = {k: v.data for k, v in self.model.named_parameters()}
        logger.debug(f"Updated model hyperparameters."
                     f"\nNew model hyperparameters:\n{parameters}\n.")
        print(f"Updated model hyperparameters."
              f"\nNew model hyperparameters:\n{parameters}\n.")

        return

    def model_predict(self, x, **kwargs):
        """
        Returns the current models predictive posterior distribution.
        :return: ∫ p(y | θ, x) q(θ) dθ.
        """
<<<<<<< HEAD
        return self.model(x, self.q, model_predict=True)
=======
        return self.model(x, self.q, **kwargs)
>>>>>>> 2d53ba8e

    def add_client(self, client):
        self.clients.append(client)

    def get_compiled_log(self):
        """
        Get full log, including logs from each client.
        :return: full log.
        """
        final_log = {
            "server": self.log
        }

        client_logs = [client.log for client in self.clients]
        for i, log in enumerate(client_logs):
            final_log["client_" + str(i)] = log

        return final_log


class ServerBayesianHypers(Server):
    def __init__(self, model, q, qeps, clients, config=None):
        super().__init__(model, q, clients, config)

        # Global posterior q(ε).
        self.qeps = qeps

    @classmethod
    def get_default_config(cls):
        return {
            "num_eps_samples": 1,
        }

    @abstractmethod
    def tick(self):
        """
        Defines what the server should do on each update round. Could be a
        synchronous update, asynchronous update etc.
        """
        pass

    @abstractmethod
    def should_stop(self):
        """
        Defines when the server should stop running.
        """
        pass

    def model_predict(self, x, **kwargs):
        """
        Returns the current models predictive posterior distribution.
        :return: ∫ p(y | x, θ, ε) q(θ)q(ε) dθ dε.
        """
        neps = self.config["num_eps_samples"]
        dists = []
        for _ in range(neps):
            eps = self.qeps.sample()
            self.model.hyperparameters = eps
            dists.append(self.model(x, self.q, **kwargs))

        return dists<|MERGE_RESOLUTION|>--- conflicted
+++ resolved
@@ -140,11 +140,7 @@
         Returns the current models predictive posterior distribution.
         :return: ∫ p(y | θ, x) q(θ) dθ.
         """
-<<<<<<< HEAD
-        return self.model(x, self.q, model_predict=True)
-=======
         return self.model(x, self.q, **kwargs)
->>>>>>> 2d53ba8e
 
     def add_client(self, client):
         self.clients.append(client)
