--- conflicted
+++ resolved
@@ -7,14 +7,8 @@
 
 
 class SequentialServer(Server):
-<<<<<<< HEAD
-    
-    def __init__(self, model, q, clients, hyperparameters=None):
-        super().__init__(model, q, clients, hyperparameters)
-=======
     def __init__(self, model, q, clients, config=None):
         super().__init__(model, q, clients, config)
->>>>>>> 2d53ba8e
 
         self.log["q"].append(self.q.non_trainable_copy())
         self.log["communications"].append(self.communications)
