--- conflicted
+++ resolved
@@ -94,11 +94,7 @@
         Computes the expected log likelihood of the data under q(θ).
         :param data: The data to compute the conjugate update with.
         :param q: The current global posterior q(θ).
-<<<<<<< HEAD
-        :return: The expected log likelihood of the data.
-=======
         :return: ∫ q(θ) log p(y | x, θ) dθ.
->>>>>>> b25c2a70
         """
         raise NotImplementedError
 
