--- conflicted
+++ resolved
@@ -26,12 +26,9 @@
         else:
             raise ValueError("Kernel class not specified.")
 
-<<<<<<< HEAD
-=======
         # Set ε after model is constructed.
         self.set_eps(self.eps)
 
->>>>>>> b25c2a70
     def get_default_nat_params(self):
         return {
             "np1": torch.tensor([0.] * self.hyperparameters["num_inducing"]),
@@ -55,10 +52,6 @@
             "print_epochs": 10
         }
 
-<<<<<<< HEAD
-    def posterior(self, x, q):
-        """
-=======
     def set_eps(self, eps):
         super().set_eps(eps)
 
@@ -77,7 +70,6 @@
 
     def posterior(self, x, q):
         """
->>>>>>> b25c2a70
         Returns the  posterior distribution q(f) at locations x.
         :param x: The input locations to make predictions at.
         :param q: The approximate posterior distribution q(u).
@@ -112,13 +104,6 @@
 
     conjugate_family = MultivariateGaussianDistributionWithZ
 
-<<<<<<< HEAD
-    def __init__(self, output_sigma=1., **kwargs):
-        super().__init__(**kwargs)
-
-        self.register_parameter("output_sigma", nn.Parameter(
-            torch.tensor(output_sigma), requires_grad=True))
-=======
     def __init__(self, **kwargs):
         super().__init__(**kwargs)
 
@@ -135,7 +120,6 @@
             **super().get_default_eps(),
             "output_sigma": 1.,
         }
->>>>>>> b25c2a70
 
     def forward(self, x, q):
         return self.posterior(x, q)
