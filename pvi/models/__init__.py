--- conflicted
+++ resolved
@@ -1,9 +1,5 @@
 from .base import *
 from .linear_regression import *
 from .logistic_regression import *
-<<<<<<< HEAD
 from .sgp import *
-=======
-from .sgp import *
-from .kernels import *
->>>>>>> b25c2a70
+from .kernels import *