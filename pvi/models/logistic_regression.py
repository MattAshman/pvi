import torch
import numpy as np

from torch import distributions, nn, optim
from .base import Model
from pvi.distributions.exponential_family_distributions import \
    MultivariateGaussianDistribution


class LogisticRegressionModel(Model, nn.Module):
    """
    Logistic regression model with a multivariate Gaussian approximate
    posterior.
    """
    
    conjugate_family = None

    def __init__(self, include_bias=True, **kwargs):
        self.include_bias = include_bias

        Model.__init__(self, **kwargs)
        nn.Module.__init__(self)

    def get_default_nat_params(self):
        if self.include_bias:
            return {
                "np1": torch.tensor([0.]*(self.config["D"] + 1)),
                "np2": torch.tensor(
                    [1.]*(self.config["D"] + 1)).diag_embed(),
            }
        else:
            return {
                "np1": torch.tensor([0.] * self.config["D"]),
                "np2": torch.tensor([1.] * self.config["D"]).diag_embed(),
            }

    def get_default_config(self):
        return {
            "D": None,
            "optimiser_class": optim.Adam,
            "optimiser_params": {"lr": 1e-3},
            "reset_optimiser": True,
            "epochs": 100,
            "batch_size": 100,
            "num_elbo_samples": 1,
            "num_predictive_samples": 1,
            "print_epochs": 10,
            "use_probit_approximation": True,
        }

    def get_default_hyperparameters(self):
        """
        :return: A default set of ε for the model.
        """
        return {}

    def forward(self, x, q, **kwargs):
        """
        Returns the (approximate) predictive posterior distribution of a
        Bayesian logistic regression model.
        :param x: The input locations to make predictions at.
        :param q: The approximate posterior distribution q(θ).
        :return: ∫ p(y | θ, x) q(θ) dθ ≅ (1/M) Σ_m p(y | θ_m, x) θ_m ~ q(θ).
        """
<<<<<<< HEAD
        
        print('forward')
        
        if self.hyperparameters["use_probit_approximation"]:
=======
        if self.config["use_probit_approximation"]:
>>>>>>> 2d53ba8e
            # Use Probit approximation.
            q_loc = q.std_params["loc"]

            if self.include_bias:
                x_ = torch.cat((x, torch.ones(len(x)).unsqueeze(-1)), dim=1)
            else:
                x_ = x

            x_ = x_.unsqueeze(-1)

            if str(type(q)) == str(MultivariateGaussianDistribution):
                q_cov = q.std_params["covariance_matrix"]
            else:
                q_scale = q.std_params["scale"]
                q_cov = q_scale.diag_embed() ** 2

            denom = x_.transpose(-1, -2).matmul(q_cov).matmul(x_).reshape(-1)
            denom = (1 + np.pi * denom / 8) ** 0.5
            logits = q_loc.unsqueeze(-2).matmul(x_).reshape(-1) / denom

            return distributions.Bernoulli(logits=logits)

        else:
            thetas = q.distribution.sample(
                (self.config["num_predictive_samples"],))

            comp_ = self.likelihood_forward(x, thetas)
            comp = distributions.Bernoulli(logits=comp_.logits.T)
            mix = distributions.Categorical(torch.ones(len(thetas),))
            print(comp, mix)
            raise Exception

            return distributions.MixtureSameFamily(mix, comp)

    def likelihood_forward(self, x, theta, **kwargs):
        """
        Returns the model's likelihood p(y | θ, x).
        :param x: Input of shape (*, D).
        :param theta: Parameters of shape (*, D + 1).
        :return: Bernoulli distribution.
        """
        assert len(x.shape) in [1, 2], "x must be (*, D)."
        assert len(x.shape) in [1, 2], "theta must be (*, D)."

        if self.include_bias:
            x_ = torch.cat((x, torch.ones(len(x)).unsqueeze(-1)), dim=1)
        else:
<<<<<<< HEAD
            if len(x.shape) == 1:
                x_ = x.unsqueeze(0).repeat(len(theta), 1)
                logits = (x_.unsqueeze(-2).matmul(
                    theta[:, :-1].unsqueeze(-1)).reshape(-1) + theta[:, -1])
            else:
                x_ = x.unsqueeze(0).repeat(len(theta), 1, 1)
                theta_ = theta.unsqueeze(1).repeat(1, len(x), 1)
                logits = (x_.unsqueeze(-2).matmul(
                    theta_[..., :-1].unsqueeze(-1)).reshape(
                    len(theta), len(x)) + theta_[..., -1])

        return distributions.Bernoulli(logits=logits)

    def conjugate_update(self, data, q, t=None):
        """
        :param data: The local data to refine the model with.
        :param q: The current global posterior q(θ).
        :param t: The the local factor t(θ).
        :return: q_new, t_new, the new global posterior and the new local
        contribution.
        """
        raise NotImplementedError

    def expected_log_likelihood(self, data, q):
        raise NotImplementedError


class LogisticRegressionModelNoBias(LogisticRegressionModel):
    """
    Logistic regression model---without a bias!---with a multivariate Gaussian
    approximate posterior.
    """

    conjugate_family = None

    def __init__(self, *args, **kwargs):
        super().__init__(*args, **kwargs)

    def get_default_nat_params(self):
        return {
            "np1": torch.tensor([0.] * (self.hyperparameters["D"])),
            "np2": torch.tensor([-.5] * (
                    self.hyperparameters["D"])).diag_embed()
        }

    def forward(self, x, q):
        """
        Returns the (approximate) predictive posterior distribution of a
        Bayesian logistic regression model.
        :param x: The input locations to make predictions at.
        :param q: The approximate posterior distribution q(θ).
        :return: ∫ p(y | θ, x) q(θ) dθ ≅ (1/M) Σ_m p(y | θ_m, x) θ_m ~ q(θ).
        """
        x_ = x.unsqueeze(-1)

        if self.hyperparameters["use_probit_approximation"]:
            # Use Probit approximation.
            q_loc = q.std_params["loc"]

            if str(type(q)) == str(MultivariateGaussianDistribution):
                q_cov = q.std_params["covariance_matrix"]
            else:
                q_scale = q.std_params["scale"]
                q_cov = q_scale.diag_embed() ** 2

            denom = x_.transpose(-1, -2).matmul(q_cov).matmul(x_).reshape(-1)
            denom = (1 + np.pi * denom / 8) ** 0.5
            logits = q_loc.unsqueeze(-2).matmul(x_).reshape(-1) / denom

            return distributions.Bernoulli(logits=logits)

        else:
            thetas = q.distribution.sample(
                (self.hyperparameters["num_predictive_samples"],))

            comp_ = self.likelihood_forward(x_, thetas)
            comp = distributions.Bernoulli(logits=comp_.logits.T)
            mix = distributions.Categorical(torch.ones(len(thetas), ))

            return distributions.MixtureSameFamily(mix, comp)

    def likelihood_forward(self, x, theta):
        """
        Returns the model's likelihood p(y | θ, x).
        :param x: Input of shape (*, D).
        :param theta: Parameters of shape (*, D).
        :return: Bernoulli distribution.
        """
        assert len(x.shape) in [1, 2], "x must be (*, D)."
        assert len(theta.shape) in [1, 2], "theta must be (*, D)."
=======
            x_ = x
>>>>>>> 2d53ba8e

        if len(theta.shape) == 1:
            logits = x_.unsqueeze(-2).matmul(theta.unsqueeze(-1))
        else:
            if len(x.shape) == 1:
                x_r = x_.unsqueeze(0).repeat(len(theta), 1)
                logits = x_r.unsqueeze(-2).matmul(
                    theta.unsqueeze(-1)).reshape(-1)
            else:
                x_r = x_.unsqueeze(0).repeat(len(theta), 1, 1)
                theta_r = theta.unsqueeze(1).repeat(1, len(x_), 1)
                logits = x_r.unsqueeze(-2).matmul(
                    theta_r.unsqueeze(-1)).reshape(len(theta), len(x_))

        return distributions.Bernoulli(logits=logits)

    def conjugate_update(self, data, q, t=None):
        """
        :param data: The local data to refine the model with.
        :param q: The current global posterior q(θ).
        :param t: The the local factor t(θ).
        :return: q_new, t_new, the new global posterior and the new local
        contribution.
        """
        raise NotImplementedError<|MERGE_RESOLUTION|>--- conflicted
+++ resolved
@@ -62,14 +62,7 @@
         :param q: The approximate posterior distribution q(θ).
         :return: ∫ p(y | θ, x) q(θ) dθ ≅ (1/M) Σ_m p(y | θ_m, x) θ_m ~ q(θ).
         """
-<<<<<<< HEAD
-        
-        print('forward')
-        
-        if self.hyperparameters["use_probit_approximation"]:
-=======
         if self.config["use_probit_approximation"]:
->>>>>>> 2d53ba8e
             # Use Probit approximation.
             q_loc = q.std_params["loc"]
 
@@ -112,105 +105,12 @@
         :return: Bernoulli distribution.
         """
         assert len(x.shape) in [1, 2], "x must be (*, D)."
-        assert len(x.shape) in [1, 2], "theta must be (*, D)."
+        assert len(theta.shape) in [1, 2], "theta must be (*, D)."
 
         if self.include_bias:
             x_ = torch.cat((x, torch.ones(len(x)).unsqueeze(-1)), dim=1)
         else:
-<<<<<<< HEAD
-            if len(x.shape) == 1:
-                x_ = x.unsqueeze(0).repeat(len(theta), 1)
-                logits = (x_.unsqueeze(-2).matmul(
-                    theta[:, :-1].unsqueeze(-1)).reshape(-1) + theta[:, -1])
-            else:
-                x_ = x.unsqueeze(0).repeat(len(theta), 1, 1)
-                theta_ = theta.unsqueeze(1).repeat(1, len(x), 1)
-                logits = (x_.unsqueeze(-2).matmul(
-                    theta_[..., :-1].unsqueeze(-1)).reshape(
-                    len(theta), len(x)) + theta_[..., -1])
-
-        return distributions.Bernoulli(logits=logits)
-
-    def conjugate_update(self, data, q, t=None):
-        """
-        :param data: The local data to refine the model with.
-        :param q: The current global posterior q(θ).
-        :param t: The the local factor t(θ).
-        :return: q_new, t_new, the new global posterior and the new local
-        contribution.
-        """
-        raise NotImplementedError
-
-    def expected_log_likelihood(self, data, q):
-        raise NotImplementedError
-
-
-class LogisticRegressionModelNoBias(LogisticRegressionModel):
-    """
-    Logistic regression model---without a bias!---with a multivariate Gaussian
-    approximate posterior.
-    """
-
-    conjugate_family = None
-
-    def __init__(self, *args, **kwargs):
-        super().__init__(*args, **kwargs)
-
-    def get_default_nat_params(self):
-        return {
-            "np1": torch.tensor([0.] * (self.hyperparameters["D"])),
-            "np2": torch.tensor([-.5] * (
-                    self.hyperparameters["D"])).diag_embed()
-        }
-
-    def forward(self, x, q):
-        """
-        Returns the (approximate) predictive posterior distribution of a
-        Bayesian logistic regression model.
-        :param x: The input locations to make predictions at.
-        :param q: The approximate posterior distribution q(θ).
-        :return: ∫ p(y | θ, x) q(θ) dθ ≅ (1/M) Σ_m p(y | θ_m, x) θ_m ~ q(θ).
-        """
-        x_ = x.unsqueeze(-1)
-
-        if self.hyperparameters["use_probit_approximation"]:
-            # Use Probit approximation.
-            q_loc = q.std_params["loc"]
-
-            if str(type(q)) == str(MultivariateGaussianDistribution):
-                q_cov = q.std_params["covariance_matrix"]
-            else:
-                q_scale = q.std_params["scale"]
-                q_cov = q_scale.diag_embed() ** 2
-
-            denom = x_.transpose(-1, -2).matmul(q_cov).matmul(x_).reshape(-1)
-            denom = (1 + np.pi * denom / 8) ** 0.5
-            logits = q_loc.unsqueeze(-2).matmul(x_).reshape(-1) / denom
-
-            return distributions.Bernoulli(logits=logits)
-
-        else:
-            thetas = q.distribution.sample(
-                (self.hyperparameters["num_predictive_samples"],))
-
-            comp_ = self.likelihood_forward(x_, thetas)
-            comp = distributions.Bernoulli(logits=comp_.logits.T)
-            mix = distributions.Categorical(torch.ones(len(thetas), ))
-
-            return distributions.MixtureSameFamily(mix, comp)
-
-    def likelihood_forward(self, x, theta):
-        """
-        Returns the model's likelihood p(y | θ, x).
-        :param x: Input of shape (*, D).
-        :param theta: Parameters of shape (*, D).
-        :return: Bernoulli distribution.
-        """
-        assert len(x.shape) in [1, 2], "x must be (*, D)."
-        assert len(theta.shape) in [1, 2], "theta must be (*, D)."
-=======
             x_ = x
->>>>>>> 2d53ba8e
 
         if len(theta.shape) == 1:
             logits = x_.unsqueeze(-2).matmul(theta.unsqueeze(-1))
