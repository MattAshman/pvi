import logging
import torch

from abc import ABC, abstractmethod
from collections import defaultdict
from torch.utils.data import TensorDataset, DataLoader

logger = logging.getLogger(__name__)


# =============================================================================
# Base client class
# =============================================================================


class PVIClient(ABC):
    
    def __init__(self, data, model, t):
        
        # Set data partition and likelihood
        self.data = data
        self.model = model
        
        # Set likelihood approximating term
        self.t = t
        
        self.log = defaultdict(list)
        self._can_update = True

    def can_update(self):
        """
        A check to see if this client can indeed update. Examples of reasons
        one may not be is that they haven't finished optimisation.
        :return:
        """
        return self._can_update
    
    @abstractmethod
    def fit(self, q):
        """
        Computes the refined approximating posterior (q) and associated
        approximating likelihood term (t). This method differs from client to
        client, but in all cases it calls Client.q_update internally.
        """
        pass

    def update_q(self, q):
        """
        Computes a refined approximate posterior and the associated
        approximating likelihood term.
        """

        # Type(q) is self.model.conjugate_family.
        if str(type(q)) == str(self.model.conjugate_family):
            # No need to make q trainable.
            return self.model.conjugate_update(self.data, q, self.t)
            
        else:
            # Pass a trainable copy to optimise.
            return self.gradient_based_update(q.trainable_copy())

    def gradient_based_update(self, q):
        hyper = self.model.hyperparameters

        # Cannot update during optimisation.
        self._can_update = False
        
        # Copy the approximate posterior, make old posterior non-trainable
        q_old = q.non_trainable_copy()
           
        # Reset optimiser
        # TODO: not optimising model parameters for now (inducing points,
        #  kernel hyperparameters, observation noise etc.).
        logging.info("Resetting optimiser")
        optimiser = getattr(torch.optim, hyper["optimiser"])(
            q.parameters(), **hyper["optimiser_params"])
        
        # Set up data
        x = self.data["x"]
        y = self.data["y"]
        
        num_data = self.data["x"].shape[0]
        
        tensor_dataset = TensorDataset(x, y)
        loader = DataLoader(tensor_dataset,
                            batch_size=hyper["batch_size"],
                            shuffle=True)

        # Dict for logging optimisation progress
        training_curve = {
            "elbo" : [],
            "kl"   : [],
            "ll"   : [],
        }
        
        # Gradient-based optimisation loop -- loop over epochs
        # epoch_iter = tqdm(range(hyper["epochs"]), desc="Epoch", leave=False)
        for i in range(hyper["epochs"]):
            epoch = {
                "elbo" : 0,
                "kl"   : 0,
                "ll"   : 0,
            }
            
            # Loop over batches in current epoch
            for (x_batch, y_batch) in iter(loader):
                optimiser.zero_grad()

                batch = {
                    "x" : x_batch,
                    "y" : y_batch,
                }
                
                # Compute KL divergence between q and q_old.
                kl = q.kl_divergence(q_old).sum() / len(x)

                # Sample θ from q and compute p(y | θ, x) for each θ
                thetas = q.rsample((hyper["num_elbo_samples"],))
                ll = self.model.likelihood_log_prob(
<<<<<<< HEAD
                    batch, thetas).mean(0).mean()
                ll = num_data * ll - self.t(thetas).mean(0).sum()
=======
                    batch, thetas).mean(0).sum() / len(x_batch)
                ll = ll - self.t(thetas).mean(0).sum() / len(x)
>>>>>>> 51265146

                # Negative local Free Energy is KL minus log-probability
                loss = kl - ll
                loss = loss / num_data
                loss.backward()
                optimiser.step()

                # Keep track of quantities for current batch
                # Will be very slow if training on GPUs.
                epoch["elbo"] += -loss.item()
                epoch["kl"] += kl.item()
                epoch["ll"] += ll.item()

            # Log progress for current epoch
            training_curve["elbo"].append(epoch["elbo"])
            training_curve["kl"].append(epoch["kl"])
            training_curve["ll"].append(epoch["ll"])

            if i % hyper["print_epochs"] == 0:
                logger.debug(f"ELBO: {epoch['elbo']:.3f}, "
                             f"LL: {epoch['ll']:.3f}, "
                             f"KL: {epoch['kl']:.3f}, "
                             f"Epochs: {i}.")

        # Log the training curves for this update
        self.log["training_curves"].append(training_curve)

        # Compute new local contribution from old distributions
        t_new = self.t.compute_refined_factor(q, q_old)

        # Finished optimisation, can now update.
        self._can_update = True
        
        return q, t_new


class ContinualLearningClient:

    def __init__(self, data, model):

        # Set data partition and likelihood
        self.data = data
        self.model = model

        self.log = defaultdict(list)
        self._can_update = True

    def can_update(self):
        """
        A check to see if this client can indeed update. Examples of reasons
        one may not be is that they haven't finished optimisation.
        :return:
        """
        return self._can_update

    def fit(self, q):
        """
        Computes the refined approximating posterior (q).
        """
        return self.update_q(q)

    def update_q(self, q):
        """
        Computes a refined approximate posterior.
        """

        # Type(q) is self.model.conjugate_family.
        if str(type(q)) == str(self.model.conjugate_family):
            # No need to make q trainable.
            q_new = self.model.conjugate_update(self.data, q, None)
            return q_new
        else:
            # Pass a trainable copy to optimise.
            return self.gradient_based_update(q.trainable_copy())

    def gradient_based_update(self, q):
        hyper = self.model.hyperparameters

        # Cannot update during optimisation.
        self._can_update = False

        # Old posterior = prior, make non-trainable.
        p = q.non_trainable_copy()

        # Reset optimiser.
        # TODO: not optimising model parameters for now (inducing points,
        #  kernel hyperparameters, observation noise etc.).
        logging.info("Resetting optimiser")
        optimiser = getattr(torch.optim, hyper["optimiser"])(
            q.parameters(), **hyper["optimiser_params"])

        # Set up data
        x = self.data["x"]
        y = self.data["y"]

        tensor_dataset = TensorDataset(x, y)
        loader = DataLoader(tensor_dataset,
                            batch_size=hyper["batch_size"],
                            shuffle=True)

        # Dict for logging optimisation progress
        training_curve = {
            "elbo": [],
            "kl": [],
            "ll": [],
        }

        # Gradient-based optimisation loop -- loop over epochs
        # epoch_iter = tqdm(range(hyper["epochs"]), desc="Epoch", leave=False)
        for i in range(hyper["epochs"]):
            epoch = {
                "elbo": 0,
                "kl": 0,
                "ll": 0,
            }

            # Loop over batches in current epoch
            for (x_batch, y_batch) in iter(loader):
                optimiser.zero_grad()

                batch = {
                    "x": x_batch,
                    "y": y_batch,
                }

                # Compute KL divergence between q and p.
                kl = q.kl_divergence(p).sum() / len(x)

                # Sample θ from q and compute p(y | θ, x) for each θ
                thetas = q.rsample((hyper["num_elbo_samples"],))
                ll = self.model.likelihood_log_prob(
                    batch, thetas).mean(0).sum() / len(x_batch)

                # Negative local Free Energy is KL minus log-probability
                loss = kl - ll
                loss.backward()
                optimiser.step()

                # Keep track of quantities for current batch
                # Will be very slow if training on GPUs.
                epoch["elbo"] += -loss.item()
                epoch["kl"] += kl.item()
                epoch["ll"] += ll.item()

            # Log progress for current epoch
            training_curve["elbo"].append(epoch["elbo"])
            training_curve["kl"].append(epoch["kl"])
            training_curve["ll"].append(epoch["ll"])

            # epoch_iter.set_postfix(elbo=epoch["elbo"], kl=epoch["kl"],
            #                        ll=epoch["ll"])

            if i % hyper["print_epochs"] == 0:
                logger.debug(f"ELBO: {epoch['elbo']:.3f}, "
                             f"LL: {epoch['ll']:.3f}, "
                             f"KL: {epoch['kl']:.3f}, "
                             f"Epochs: {i}.")

        # Log the training curves for this update
        self.log["training_curves"].append(training_curve)

        # Finished optimisation, can now update.
        self._can_update = True

        return q<|MERGE_RESOLUTION|>--- conflicted
+++ resolved
@@ -117,17 +117,11 @@
                 # Sample θ from q and compute p(y | θ, x) for each θ
                 thetas = q.rsample((hyper["num_elbo_samples"],))
                 ll = self.model.likelihood_log_prob(
-<<<<<<< HEAD
-                    batch, thetas).mean(0).mean()
-                ll = num_data * ll - self.t(thetas).mean(0).sum()
-=======
                     batch, thetas).mean(0).sum() / len(x_batch)
                 ll = ll - self.t(thetas).mean(0).sum() / len(x)
->>>>>>> 51265146
 
                 # Negative local Free Energy is KL minus log-probability
                 loss = kl - ll
-                loss = loss / num_data
                 loss.backward()
                 optimiser.step()
 
