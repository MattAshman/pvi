--- conflicted
+++ resolved
@@ -94,11 +94,7 @@
         }
         
         # Gradient-based optimisation loop -- loop over epochs
-<<<<<<< HEAD
         epoch_iter = tqdm(range(hyper["epochs"]), desc="Epoch", leave=True)
-=======
-        epoch_iter = tqdm(range(hyper["epochs"]), desc="Epoch", leave=False)
->>>>>>> b25c2a70
         # for i in range(hyper["epochs"]):
         for i in epoch_iter:
             epoch = {
@@ -124,12 +120,8 @@
                 thetas = q.rsample((hyper["num_elbo_samples"],))
                 ll = self.model.likelihood_log_prob(
                     batch, thetas).mean(0).sum() / len(x_batch)
-<<<<<<< HEAD
-                ll = ll - self.t.eqlogt(q) / len(x)
-=======
                 ll = ll
                 logt = self.t.eqlogt(q) / len(x)
->>>>>>> b25c2a70
 
                 # Negative local Free Energy is KL minus log-probability
                 loss = kl - ll + logt
@@ -456,8 +448,6 @@
             training_curve["kl"].append(epoch["kl"])
             training_curve["ll"].append(epoch["ll"])
 
-<<<<<<< HEAD
-=======
             if i % hyper["print_epochs"] == 0:
                 logger.debug(f"ELBO: {epoch['elbo']:.3f}, "
                              f"LL: {epoch['ll']:.3f}, "
@@ -603,7 +593,6 @@
             training_curve["kleps"].append(epoch["kleps"])
             training_curve["ll"].append(epoch["ll"])
 
->>>>>>> b25c2a70
             if i % hyper["print_epochs"] == 0:
                 logger.debug(f"ELBO: {epoch['elbo']:.3f}, "
                              f"LL: {epoch['ll']:.3f}, "
@@ -616,16 +605,9 @@
 
         # Create non_trainable_copy to send back to server.
         q_new = q.non_trainable_copy()
-<<<<<<< HEAD
-=======
         qeps_new = qeps.non_trainable_copy()
->>>>>>> b25c2a70
 
         # Finished optimisation, can now update.
         self._can_update = True
 
-<<<<<<< HEAD
-        return q_new
-=======
-        return q_new, qeps_new
->>>>>>> b25c2a70
+        return q_new, qeps_new